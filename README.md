--- conflicted
+++ resolved
@@ -120,11 +120,7 @@
 
 ## LICENSE
 
-<<<<<<< HEAD
-This project is provided under the Apache 2.0 License. Please see the [LICENSE](LICENSE) file for more information.
-=======
 This project is provided under the Apache-2.0 License. Please see the [LICENSE](LICENSE) file for more information.
->>>>>>> 1a4f27b9
 
 ## Contact Information
 
